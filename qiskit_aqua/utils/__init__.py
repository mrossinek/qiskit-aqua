# -*- coding: utf-8 -*-

# Copyright 2018 IBM.
#
# Licensed under the Apache License, Version 2.0 (the "License");
# you may not use this file except in compliance with the License.
# You may obtain a copy of the License at
#
#     http://www.apache.org/licenses/LICENSE-2.0
#
# Unless required by applicable law or agreed to in writing, software
# distributed under the License is distributed on an "AS IS" BASIS,
# WITHOUT WARRANTIES OR CONDITIONS OF ANY KIND, either express or implied.
# See the License for the specific language governing permissions and
# limitations under the License.
# =============================================================================

from .tensorproduct import tensorproduct
from .pauligraph import PauliGraph
from .jsonutils import convert_dict_to_json,convert_json_to_dict
from .random_matrix_generator import random_unitary, random_h2_body, random_h1_body
from .decimal_to_binary import decimal_to_binary
from .summarize_circuits import summarize_circuits
<<<<<<< HEAD
from .cnx import cnx
=======
from .entangler_map import get_entangler_map, validate_entangler_map
>>>>>>> 2fed9741

__all__ = ['tensorproduct',
           'PauliGraph',
           'convert_dict_to_json',
           'convert_json_to_dict',
           'random_unitary',
           'random_h2_body',
           'random_h1_body',
           'decimal_to_binary',
           'summarize_circuits',
<<<<<<< HEAD
           'cnx']
=======
           'get_entangler_map',
           'validate_entangler_map']
>>>>>>> 2fed9741
<|MERGE_RESOLUTION|>--- conflicted
+++ resolved
@@ -17,15 +17,13 @@
 
 from .tensorproduct import tensorproduct
 from .pauligraph import PauliGraph
-from .jsonutils import convert_dict_to_json,convert_json_to_dict
+from .jsonutils import convert_dict_to_json, convert_json_to_dict
 from .random_matrix_generator import random_unitary, random_h2_body, random_h1_body
 from .decimal_to_binary import decimal_to_binary
 from .summarize_circuits import summarize_circuits
-<<<<<<< HEAD
 from .cnx import cnx
-=======
 from .entangler_map import get_entangler_map, validate_entangler_map
->>>>>>> 2fed9741
+
 
 __all__ = ['tensorproduct',
            'PauliGraph',
@@ -36,9 +34,6 @@
            'random_h1_body',
            'decimal_to_binary',
            'summarize_circuits',
-<<<<<<< HEAD
-           'cnx']
-=======
+           'cnx',
            'get_entangler_map',
-           'validate_entangler_map']
->>>>>>> 2fed9741
+           'validate_entangler_map']