--- conflicted
+++ resolved
@@ -227,12 +227,7 @@
             ne_qfts[0].init_params(ne_qft_params)
             ne_qfts[1].init_params(ne_qft_params)
         else:
-<<<<<<< HEAD
             ne_qfts = [None, None]
-
-=======
-            ne_qfts = None
->>>>>>> f87d9480
 
         self.init_args(
             operator, init_state, iqft, num_time_slices, num_ancillae,
