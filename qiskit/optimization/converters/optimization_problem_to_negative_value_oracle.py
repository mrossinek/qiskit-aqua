--- conflicted
+++ resolved
@@ -15,16 +15,10 @@
 """OptimizationProblemToNegativeValueOracle module"""
 
 import logging
-<<<<<<< HEAD
-from typing import Optional, Tuple, Dict, Union
-import numpy as np
-from qiskit import QuantumCircuit, QuantumRegister, ClassicalRegister, Aer
-=======
 from typing import Tuple, Dict, Union
 import numpy as np
 
 from qiskit import QuantumCircuit, QuantumRegister, ClassicalRegister
->>>>>>> 1cf6119d
 from qiskit.aqua.components.oracles import CustomCircuitOracle
 from qiskit.aqua.components.initial_states import Custom
 from qiskit.aqua.components.iqfts import Standard as IQFT
