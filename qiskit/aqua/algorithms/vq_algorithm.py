# -*- coding: utf-8 -*-

# This code is part of Qiskit.
#
# (C) Copyright IBM 2019, 2020.
#
# This code is licensed under the Apache License, Version 2.0. You may
# obtain a copy of this license in the LICENSE.txt file in the root directory
# of this source tree or at http://www.apache.org/licenses/LICENSE-2.0.
#
# Any modifications or derivative works of this code must retain this
# copyright notice, and modified files need to carry a notice indicating
# that they have been altered from the originals.
"""
The Variational Quantum Algorithm Base Class.

This class can be used an interface for working with Variation Quantum Algorithms, such as VQE,
QAOA, or QSVM, and also provides helper utilities for implementing new variational algorithms.
Writing a new variational algorithm is a simple as extending this class, implementing a cost
function for the new algorithm to pass to the optimizer, and running :meth:`find_minimum` method
of this class to carry out the optimization. Alternatively, all of the functions below can be
overridden to opt-out of this infrastructure but still meet the interface requirements.
"""

from typing import Optional, Callable
import time
import logging
import warnings
from abc import abstractmethod
import numpy as np
<<<<<<< HEAD
from qiskit.circuit import ParameterVector
from qiskit.aqua.algorithms import QuantumAlgorithm
=======

from qiskit.aqua.algorithms import AlgorithmResult, QuantumAlgorithm
>>>>>>> fe5cc713
from qiskit.aqua.components.optimizers import Optimizer
from qiskit.aqua.components.variational_forms import VariationalForm

logger = logging.getLogger(__name__)

# pylint: disable=invalid-name


class VQAlgorithm(QuantumAlgorithm):
    """
    The Variational Quantum Algorithm Base Class.
    """
    def __init__(self,
                 var_form: Optional[VariationalForm] = None,
                 optimizer: Optional[Optimizer] = None,
                 cost_fn: Optional[Callable] = None,
                 initial_point: Optional[np.ndarray] = None) -> None:
        """
        Args:
            var_form: An optional parameterized variational form (ansatz).
            optimizer: A classical optimizer.
            cost_fn: An optional cost function for optimizer. If not supplied here must be
                supplied on :meth:`find_minimum`.
            initial_point: An optional initial point (i.e. initial parameter values)
                for the optimizer.
        Raises:
             ValueError: for invalid input
        """
        super().__init__()
<<<<<<< HEAD

        self.var_form = var_form

        if optimizer is None:
            raise ValueError('Missing optimizer.')
=======

        self._var_form = var_form
>>>>>>> fe5cc713
        self._optimizer = optimizer
        self._cost_fn = cost_fn
        self._initial_point = initial_point

        self._parameterized_circuits = None

    @property
    def var_form(self) -> Optional[VariationalForm]:
        """ Returns variational form """
        return self._var_form

    @var_form.setter
    def var_form(self, var_form: VariationalForm):
        """ Sets variational form """
        self._var_form = var_form

    @property
    def optimizer(self) -> Optional[Optimizer]:
        """ Returns optimizer """
        return self._optimizer

    @optimizer.setter
    def optimizer(self, optimizer: Optimizer):
        """ Sets optimizer """
        self._optimizer = optimizer

    @property
    def initial_point(self) -> Optional[np.ndarray]:
        """ Returns initial point """
        return self._initial_point

    @initial_point.setter
    def initial_point(self, initial_point: np.ndarray):
        """ Sets initial point """
        self._initial_point = initial_point

    def find_minimum(self,
                     initial_point: Optional[np.ndarray] = None,
                     var_form: Optional[VariationalForm] = None,
                     cost_fn: Optional[Callable] = None,
                     optimizer: Optional[Optimizer] = None,
                     gradient_fn: Optional[Callable] = None) -> 'VQResult':
        """
        Optimize to find the minimum cost value.

        Args:
            initial_point: If not `None` will be used instead of any initial point supplied via
                constructor. If `None` and `None` was supplied to constructor then a random
                point will be used if the optimizer requires an initial point.
            var_form: If not `None` will be used instead of any variational form supplied via
                constructor.
            cost_fn: If not `None` will be used instead of any cost_fn supplied via
                constructor.
            optimizer: If not `None` will be used instead of any optimizer supplied via
                constructor.
            gradient_fn: Optional gradient function for optimizer

        Returns:
            dict: Optimized variational parameters, and corresponding minimum cost value.

        Raises:
            ValueError: invalid input
        """
        initial_point = initial_point if initial_point is not None else self.initial_point
        var_form = var_form if var_form is not None else self.var_form
        cost_fn = cost_fn if cost_fn is not None else self._cost_fn
        optimizer = optimizer if optimizer is not None else self.optimizer

        if var_form is None:
            raise ValueError('Variational form neither supplied to constructor nor find minimum.')
        if cost_fn is None:
            raise ValueError('Cost function neither supplied to constructor nor find minimum.')
        if optimizer is None:
            raise ValueError('Optimizer neither supplied to constructor nor find minimum.')

        nparms = var_form.num_parameters
        bounds = var_form.parameter_bounds

        if initial_point is not None and len(initial_point) != nparms:
            raise ValueError(
                'Initial point size {} and parameter size {} mismatch'.format(
                    len(initial_point), nparms))
        if len(bounds) != nparms:
            raise ValueError('Variational form bounds size does not match parameter size')
        # If *any* value is *equal* in bounds array to None then the problem does *not* have bounds
        problem_has_bounds = not np.any(np.equal(bounds, None))
        # Check capabilities of the optimizer
        if problem_has_bounds:
            if not optimizer.is_bounds_supported:
                raise ValueError('Problem has bounds but optimizer does not support bounds')
        else:
            if optimizer.is_bounds_required:
                raise ValueError('Problem does not have bounds but optimizer requires bounds')
        if initial_point is not None:
            if not optimizer.is_initial_point_supported:
                raise ValueError('Optimizer does not support initial point')
        else:
            if optimizer.is_initial_point_required:
                low = [(l if l is not None else -2 * np.pi) for (l, u) in bounds]
                high = [(u if u is not None else 2 * np.pi) for (l, u) in bounds]
                initial_point = self.random.uniform(low, high)

        start = time.time()
        if not optimizer.is_gradient_supported:  # ignore the passed gradient function
            gradient_fn = None

        logger.info('Starting optimizer.\nbounds=%s\ninitial point=%s', bounds, initial_point)
        opt_params, opt_val, num_optimizer_evals = optimizer.optimize(var_form.num_parameters,
                                                                      cost_fn,
                                                                      variable_bounds=bounds,
                                                                      initial_point=initial_point,
                                                                      gradient_function=gradient_fn)
        eval_time = time.time() - start

        result = VQResult()
        result.optimizer_evals = num_optimizer_evals
        result.optimizer_time = eval_time
        result.optimal_value = opt_val
        result.optimal_point = opt_params

        return result

    def get_prob_vector_for_params(self, construct_circuit_fn, params_s,
                                   quantum_instance, construct_circuit_args=None):
        """ Helper function to get probability vectors for a set of params """
        circuits = []
        for params in params_s:
            circuit = construct_circuit_fn(params, **construct_circuit_args)
            circuits.append(circuit)
        results = quantum_instance.execute(circuits)

        probs_s = []
        for circuit in circuits:
            if quantum_instance.is_statevector:
                sv = results.get_statevector(circuit)
                probs = np.real(sv * np.conj(sv))
                probs_s.append(probs)
            else:
                counts = results.get_counts(circuit)
                probs_s.append(self.get_probabilities_for_counts(counts))
        return np.array(probs_s)

    def get_probabilities_for_counts(self, counts):
        """ get probabilities for counts """
        shots = sum(counts.values())
        states = int(2 ** len(list(counts.keys())[0]))
        probs = np.zeros(states)
        for k, v in counts.items():
            probs[int(k, 2)] = v / shots
        return probs

    @abstractmethod
    def get_optimal_cost(self):
        """ get optimal cost """
        raise NotImplementedError()

    @abstractmethod
    def get_optimal_circuit(self):
        """ get optimal circuit """
        raise NotImplementedError()

    @abstractmethod
    def get_optimal_vector(self):
        """ get optimal vector """
        raise NotImplementedError()

    @property
    @abstractmethod
    def optimal_params(self):
        """ returns optimal parameters """
        raise NotImplementedError()

    def cleanup_parameterized_circuits(self):
        """ set parameterized circuits to None """
        self._parameterized_circuits = None


class VQResult(AlgorithmResult):
    """ Variation Quantum Algorithm Result."""

    @property
    def optimizer_evals(self) -> int:
        """ Returns number of optimizer evaluations """
        return self.get('optimizer_evals')

<<<<<<< HEAD
    @var_form.setter
    def var_form(self, new_value):
        """ sets var forms """
        self._var_form = new_value
        if new_value:
            self._var_form_params = ParameterVector('θ', new_value.num_parameters)
=======
    @optimizer_evals.setter
    def optimizer_evals(self, value: int) -> None:
        """ Sets number of optimizer evaluations """
        self.data['optimizer_evals'] = value
>>>>>>> fe5cc713

    @property
    def optimizer_time(self) -> float:
        """ Returns time taken for optimization """
        return self.get('optimizer_time')

    @optimizer_time.setter
    def optimizer_time(self, value: float) -> None:
        """ Sets time taken for optimization  """
        self.data['optimizer_time'] = value

    @property
    def optimal_value(self) -> float:
        """ Returns optimal value """
        return self.get('optimal_value')

    @optimal_value.setter
    def optimal_value(self, value: int) -> float:
        """ Sets optimal value """
        self.data['optimal_value'] = value

    @property
    def optimal_point(self) -> np.ndarray:
        """ Returns optimal point """
        return self.get('optimal_point')

    @optimal_point.setter
    def optimal_point(self, value: np.ndarray) -> None:
        """ Sets optimal point """
        self.data['optimal_point'] = value

    def __getitem__(self, key: object) -> object:
        if key == 'num_optimizer_evals':
            warnings.warn('num_optimizer_evals deprecated, use optimizer_evals property.',
                          DeprecationWarning)
            return super().__getitem__('optimizer_evals')
        elif key == 'min_val':
            warnings.warn('min_val deprecated, use optimal_value property.',
                          DeprecationWarning)
            return super().__getitem__('optimal_value')
        elif key == 'opt_params':
            warnings.warn('opt_params deprecated, use optimal_point property.',
                          DeprecationWarning)
            return super().__getitem__('optimal_point')
        elif key == 'eval_time':
            warnings.warn('eval_time deprecated, use optimizer_time property.',
                          DeprecationWarning)
            return super().__getitem__('optimizer_time')

        return super().__getitem__(key)<|MERGE_RESOLUTION|>--- conflicted
+++ resolved
@@ -28,13 +28,9 @@
 import warnings
 from abc import abstractmethod
 import numpy as np
-<<<<<<< HEAD
+
 from qiskit.circuit import ParameterVector
-from qiskit.aqua.algorithms import QuantumAlgorithm
-=======
-
 from qiskit.aqua.algorithms import AlgorithmResult, QuantumAlgorithm
->>>>>>> fe5cc713
 from qiskit.aqua.components.optimizers import Optimizer
 from qiskit.aqua.components.variational_forms import VariationalForm
 
@@ -47,6 +43,7 @@
     """
     The Variational Quantum Algorithm Base Class.
     """
+
     def __init__(self,
                  var_form: Optional[VariationalForm] = None,
                  optimizer: Optional[Optimizer] = None,
@@ -64,16 +61,11 @@
              ValueError: for invalid input
         """
         super().__init__()
-<<<<<<< HEAD
 
         self.var_form = var_form
 
         if optimizer is None:
             raise ValueError('Missing optimizer.')
-=======
-
-        self._var_form = var_form
->>>>>>> fe5cc713
         self._optimizer = optimizer
         self._cost_fn = cost_fn
         self._initial_point = initial_point
@@ -259,19 +251,17 @@
         """ Returns number of optimizer evaluations """
         return self.get('optimizer_evals')
 
-<<<<<<< HEAD
     @var_form.setter
     def var_form(self, new_value):
         """ sets var forms """
         self._var_form = new_value
         if new_value:
             self._var_form_params = ParameterVector('θ', new_value.num_parameters)
-=======
+
     @optimizer_evals.setter
     def optimizer_evals(self, value: int) -> None:
         """ Sets number of optimizer evaluations """
         self.data['optimizer_evals'] = value
->>>>>>> fe5cc713
 
     @property
     def optimizer_time(self) -> float:
